[package]
name = "remoteprocess"
version = "0.4.13"
authors = ["Ben Frederickson <github@benfrederickson.com>"]
repository = "https://github.com/benfred/remoteprocess"
homepage = "https://github.com/benfred/remoteprocess"
description = "cross platform api for getting information on a running processes"
readme = "README.md"
license = "MIT"
build="build.rs"
edition="2021"

[dependencies]
libc = "0.2"
log = "0.4"
proc-maps = "0.4"
read-process-memory = "0.1.6"
<<<<<<< HEAD
goblin = "0.9"
memmap = "0.7.0"
=======
goblin = "0.7.1"
>>>>>>> c1d6797b
regex = ">=1.8.3"
cfg-if = "1.0.0"

[target.'cfg(target_os="macos")'.dependencies]
mach_o_sys = "0.1.1"
mach = "0.3.2"
libproc = "0.14"

[target.'cfg(target_os="linux")'.dependencies]
nix = {version = "0.26", default-features = false, features = ["ptrace", "sched", "signal"]}
<<<<<<< HEAD
object = "0.36"
addr2line = "0.24"
lazy_static = "1.5.0"
=======
object = "0.32"
addr2line = "0.21"
lazy_static = "1.4.0"
memmap2 = "0.9.4"
>>>>>>> c1d6797b

[target.'cfg(windows)'.dependencies]
winapi = {version = "0.3", features = ["winbase", "consoleapi", "wincon", "handleapi", "timeapi", "processenv", "errhandlingapi" ]}

[dev-dependencies]
env_logger = "0.10"

[features]
default = []
unwind = []<|MERGE_RESOLUTION|>--- conflicted
+++ resolved
@@ -15,12 +15,7 @@
 log = "0.4"
 proc-maps = "0.4"
 read-process-memory = "0.1.6"
-<<<<<<< HEAD
 goblin = "0.9"
-memmap = "0.7.0"
-=======
-goblin = "0.7.1"
->>>>>>> c1d6797b
 regex = ">=1.8.3"
 cfg-if = "1.0.0"
 
@@ -31,16 +26,10 @@
 
 [target.'cfg(target_os="linux")'.dependencies]
 nix = {version = "0.26", default-features = false, features = ["ptrace", "sched", "signal"]}
-<<<<<<< HEAD
 object = "0.36"
 addr2line = "0.24"
 lazy_static = "1.5.0"
-=======
-object = "0.32"
-addr2line = "0.21"
-lazy_static = "1.4.0"
 memmap2 = "0.9.4"
->>>>>>> c1d6797b
 
 [target.'cfg(windows)'.dependencies]
 winapi = {version = "0.3", features = ["winbase", "consoleapi", "wincon", "handleapi", "timeapi", "processenv", "errhandlingapi" ]}
