--- conflicted
+++ resolved
@@ -25,15 +25,9 @@
 libproc = "0.12"
 
 [target.'cfg(target_os="linux")'.dependencies]
-<<<<<<< HEAD
 nix = {version = "0.24", default-features = false, features = ["ptrace", "sched", "signal"]}
-object = "0.27"
-addr2line = "0.17"
-=======
-nix="0.24"
 object = "0.29"
 addr2line = "0.18"
->>>>>>> 9737ffd9
 lazy_static = "1.4.0"
 
 [target.'cfg(windows)'.dependencies]
